--- conflicted
+++ resolved
@@ -64,7 +64,7 @@
         return self._token_to_idx.get(token, self.unk)
 
     def token(self, idx):
-        assert 0 <= idx < len(self._idx_to_token)
+        assert 0 <= idx < len(self._idx_to_token), f"actual index : {idx} not between 0 and {len(self._idx_to_token)}"
         '''根据索引获取token'''
         return self._idx_to_token[idx]
 
@@ -225,16 +225,8 @@
     loss_func = CrossEntropyLoss()
     # 构建模型
     model = CBOWModel(len(vocab), embedding_dim)
-    model = model.load()
     model.to(device)
 
-<<<<<<< HEAD
-    w = model.embeddings.weight
-    w = w.to_cpu().data
-    print(f'w.shape:{w.shape}')
-
-   
-=======
     optimizer = SGD(model.parameters(), lr=1)
     for epoch in range(num_epoch):
         total_loss = 0
@@ -290,5 +282,38 @@
 
 
 if __name__ == '__main__':
-    train_sg()
->>>>>>> 9a7e53bf
+    min_freq = 5  # 保留单词最少出现的次数
+    embedding_dim = 64
+
+    corpus, vocab = load_corpus('data/xiyouji.txt', min_freq)
+
+    model = SkipGramModel(len(vocab), embedding_dim)
+    model = model.load()
+    weight = model.embeddings.weight.data
+    import cupy
+
+    s = cupy.sqrt((weight * weight).sum(1))
+    weight /= s.reshape((s.shape[0], 1))  # normalize
+
+    key = '大闹'
+    idx = vocab[key]
+
+    embed = weight[idx]
+    embed = embed.reshape((-1, 1))
+    print(embed.shape)
+
+    print(weight.shape)
+
+    score = weight @ embed
+    score = score.squeeze()
+    print(f'score shape:{len(score)}')
+
+    count = 0
+    for i in (-score).argsort():
+        i = i.item()
+        if vocab.token(i) == key:
+            continue
+        print('{0}: {1}'.format(vocab.token(i), score[i]))
+        count += 1
+        if count == 5:
+            break